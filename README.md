--- conflicted
+++ resolved
@@ -1,10 +1,3 @@
-<<<<<<< HEAD
-=======
-A rewrite is currently in progress and will bump the version to 2.0.
-
-[Here's the rewrite branch](https://github.com/murrty/youtube-dl-gui/tree/rewrite), feel free to look around and test it.
-
->>>>>>> ff463952
 # youtube-dl-gui
 GUI for [youtube-dl](https://rg3.github.io/youtube-dl) + [FFmpeg](https://ffmpeg.org/) (ffmpeg.exe & ffprobe.exe) (which is used for converting).
 
